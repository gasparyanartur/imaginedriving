--- conflicted
+++ resolved
@@ -452,17 +452,11 @@
 
     return vae
 
-<<<<<<< HEAD
 def get_noised_img(img, timestep, pipe, noise_scheduler, seed=None):
-=======
-
-def get_noised_img(img, timestep, pipe, noise_scheduler, device, seed=None):
->>>>>>> c69c80c2
     vae = pipe.vae
     img_processor = pipe.image_processor
 
     with torch.no_grad():
-<<<<<<< HEAD
         model_input = encode_img(img_processor, vae, img, sample_latent=True, device=vae.device, seed=seed)  
         noise = torch.randn_like(model_input, device=vae.device)
         timestep = noise_scheduler.timesteps[timestep]
@@ -470,15 +464,6 @@
         noisy_model_input = noise_scheduler.add_noise(
             model_input, noise, timesteps
         )
-=======
-        model_input = encode_img(
-            img_processor, vae, img, sample_latent=True, device=device, seed=seed
-        )
-        noise = torch.randn_like(model_input).to(device)
-        timestep = noise_scheduler.timesteps[timestep]
-        timesteps = torch.tensor([timestep]).to(device)
-        noisy_model_input = noise_scheduler.add_noise(model_input, noise, timesteps)
->>>>>>> c69c80c2
         img_pred = decode_img(img_processor, vae, noisy_model_input)
 
     return img_pred
@@ -550,7 +535,6 @@
 
     prompt_embeds = text_encoder(tokens)
 
-<<<<<<< HEAD
     return {
         "embeds": prompt_embeds.last_hidden_state
     }
@@ -613,7 +597,4 @@
             num_timesteps,
             device=device
         )).to(torch.long)
-    return timesteps
-=======
-    return {"embeds": prompt_embeds.last_hidden_state}
->>>>>>> c69c80c2
+    return timesteps